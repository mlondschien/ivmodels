--- conflicted
+++ resolved
@@ -326,12 +326,8 @@
         Xt_proj = X_proj - np.outer(residuals_proj, Sigma)
         Xt_orth = Xt - Xt_proj
         mat_Xt = np.linalg.solve(Xt_orth.T @ Xt_orth, Xt_proj.T @ Xt_proj)
-<<<<<<< HEAD
-        s_min = min(np.real(np.linalg.eigvals(mat_Xt))) * (n - k - fit_intercept)
-=======
         s_min = min(np.real(np.linalg.eigvals(mat_Xt))) * (n - k - C.shape[1])
 
->>>>>>> 1032d65a
         # TODO: This can be done with efficient rank-1 updates.
         ar_min = KClass.ar_min(X=X, y=y, Z=Z)
         ar = residuals_proj.T @ residuals_proj / (residuals_orth.T @ residuals_orth)
